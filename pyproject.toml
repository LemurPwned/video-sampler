--- conflicted
+++ resolved
@@ -2,11 +2,7 @@
 name = "video_sampler"
 description = "Video Sampler -- sample frames from a video file"
 url = "https://github.com/LemurPwned/video-sampler"
-<<<<<<< HEAD
 version = "0.10.2"
-=======
-version = "0.10.1"
->>>>>>> 3a209682
 authors = [
     { name = "LemurPwned", email = "lemurpwned@gmail.com" }
 ]
