name: Release to PyPI


on:
  pull_request:
    types: [closed]
    branches: [main]
  workflow_dispatch:
    inputs:
      dry-run: 
        required: true
        default: true
        type: boolean

jobs:
  build:
    runs-on: ubuntu-latest
<<<<<<< HEAD
    if: github.event.pull_request.merged == true
=======
    if: github.event.pull_request.merged == true || github.event_name == 'workflow_dispatch'
>>>>>>> 172759dd

    steps:
    - uses: actions/checkout@v3
    - name: Set up Python 3.9
      uses: actions/setup-python@v2.2.2
      with:
        python-version: "3.9"

    - name: Install dependencies
      run: |
        python -m pip install --upgrade pip
        python -m pip install flit
        flit install --deps production
        
    - name: Build 
      run: |
        flit build 
        flit publish
      env:
        FLIT_USERNAME: __token__
        FLIT_PASSWORD: ${{ secrets.PYPI_KEY }}<|MERGE_RESOLUTION|>--- conflicted
+++ resolved
@@ -15,11 +15,7 @@
 jobs:
   build:
     runs-on: ubuntu-latest
-<<<<<<< HEAD
-    if: github.event.pull_request.merged == true
-=======
     if: github.event.pull_request.merged == true || github.event_name == 'workflow_dispatch'
->>>>>>> 172759dd
 
     steps:
     - uses: actions/checkout@v3
